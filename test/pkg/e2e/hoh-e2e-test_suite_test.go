package tests

import (
	"crypto/tls"
	"encoding/json"
	"flag"
	"fmt"
	"net/http"
	"os"
	"testing"
	"time"
	"path/filepath"

	. "github.com/onsi/ginkgo/v2"
	. "github.com/onsi/gomega"
	"gopkg.in/yaml.v2"
	"k8s.io/klog"
	clusterv1 "open-cluster-management.io/api/cluster/v1"

	"github.com/stolostron/multicluster-global-hub/test/pkg/utils"
)

var (
	optionsFile          string
	testOptions          utils.Options
	testOptionsContainer utils.OptionsContainer
	testTimeout          time.Duration

	clients    utils.Client
	httpToken  string
	httpClient *http.Client

	rootDir                   string
	GlobalHubName             string
	LeafHubNames              []string
	ExpectedLeafHubNum        int
	ExpectedManagedClusterNum int
)

func TestClient(t *testing.T) {
	RegisterFailHandler(Fail)
	RunSpecs(t, "Client Suite")
}

func init() {
	klog.SetOutput(GinkgoWriter)
	klog.InitFlags(nil)
	flag.StringVar(&optionsFile, "options", "", "Location of an \"options.yaml\" file to provide input for various tests")
}

var _ = BeforeSuite(func() {
	initVars()
<<<<<<< HEAD
	deployGlobalHub()
=======
	createGlobalHubCR()
>>>>>>> 8d78928e

	By("Init the kubernetes client")
	clients = utils.NewTestClient(testOptionsContainer.Options)
	err := utils.CreateTestingRBAC(testOptionsContainer.Options)
	Expect(err).ShouldNot(HaveOccurred())

	By("Init the bearer token")
	Eventually(func() error {
		httpToken, err = utils.FetchBearerToken(testOptions)
		if err != nil {
			return err
		}
		if len(httpToken) > 0 {
			klog.V(6).Info(fmt.Sprintf("Bearer token is ready: %s", httpToken))

			return nil
		} else {
			return fmt.Errorf("token is empty")
		}
	}, 1*time.Minute, 1*time.Second*5).ShouldNot(HaveOccurred())

	By("Init the http client")
	transport := &http.Transport{
		TLSClientConfig: &tls.Config{InsecureSkipVerify: true},
	}
	httpClient = &http.Client{Timeout: time.Second * 20, Transport: transport}
})

var _ = AfterSuite(func() {
	utils.DeleteTestingRBAC(testOptionsContainer.Options)
})

func initVars() {
	testTimeout = time.Second * 30

	// get project rootdir path
	exePath, err := os.Executable()
	if err != nil {
		panic(err)
	}
	exeDir := filepath.Dir(exePath)
	rootDir, err = findRootDir(exeDir)

	klog.V(6).Infof("Options Path: %s", optionsFile)
	data, err := os.ReadFile(optionsFile)
	Expect(err).NotTo(HaveOccurred())

	err = yaml.UnmarshalStrict([]byte(data), &testOptionsContainer)
	Expect(err).NotTo(HaveOccurred())

	testOptions = testOptionsContainer.Options

	if testOptions.HubCluster.KubeConfig == "" {
		testOptions.HubCluster.KubeConfig = os.Getenv("KUBECONFIG")
	}

	s, _ := json.MarshalIndent(testOptionsContainer, "", "  ")
	klog.V(6).Infof("OptionsContainer %s", s)

	GlobalHubName = testOptions.HubCluster.Name

	for _, cluster := range testOptions.ManagedClusters {
		if cluster.Name == cluster.LeafHubName {
			LeafHubNames = append(LeafHubNames, cluster.Name)
		}
	}

	for _, cluster := range testOptions.ManagedClusters {
		if cluster.Name == cluster.LeafHubName {
			ExpectedLeafHubNum += 1
		}
	}

	for _, cluster := range testOptions.ManagedClusters {
		if cluster.Name != cluster.LeafHubName {
			ExpectedManagedClusterNum += 1
		}
	}
}

func GetClusterID(cluster clusterv1.ManagedCluster) string {
	for _, claim := range cluster.Status.ClusterClaims {
		if claim.Name == "id.k8s.io" {
			return claim.Value
		}
	}
	return ""
}

// Traverse directories upwards until a directory containing go.mod is found.
func findRootDir(dir string) (string, error) {
	for {
		if _, err := os.Stat(filepath.Join(dir, "go.mod")); err == nil {
			return dir, nil
		}

		if dir == filepath.Dir(dir) {
			return "", fmt.Errorf("rootDir cannot find")
		}

		dir = filepath.Dir(dir)
	}
}<|MERGE_RESOLUTION|>--- conflicted
+++ resolved
@@ -50,11 +50,7 @@
 
 var _ = BeforeSuite(func() {
 	initVars()
-<<<<<<< HEAD
-	deployGlobalHub()
-=======
 	createGlobalHubCR()
->>>>>>> 8d78928e
 
 	By("Init the kubernetes client")
 	clients = utils.NewTestClient(testOptionsContainer.Options)
